--- conflicted
+++ resolved
@@ -68,11 +68,7 @@
 @PluginInfo(
     status = PluginStatus.RELEASED,
     packageName = MiscellaneousPluginPackage.NAME,
-<<<<<<< HEAD
-    category = PluginCategoryNames.DIAGNOSTIC,
-=======
     category = PluginCategoryNames.ANALYSIS,
->>>>>>> c8160d57
     shortDescription = "Code coverage parser",
     description = "Plugin for loading and processing code coverage data."
 )
@@ -527,12 +523,7 @@
             responseDialog.show(tool.getActiveWindow());
             String response = responseDialog.getSelectedItem();
 
-<<<<<<< HEAD
             if (responseDialog.wasCancelled()) {
-=======
-            // Bail if no option was chosen
-            if (response == null) {
->>>>>>> c8160d57
                 return false;
             }
 
