/* ###
 * Cartographer
 * Copyright (C) 2023 NCC Group
 *
 * Licensed under the Apache License, Version 2.0 (the "License");
 * you may not use this file except in compliance with the License.
 * You may obtain a copy of the License at
 * 
 *      http://www.apache.org/licenses/LICENSE-2.0
 * 
 * Unless required by applicable law or agreed to in writing, software
 * distributed under the License is distributed on an "AS IS" BASIS,
 * WITHOUT WARRANTIES OR CONDITIONS OF ANY KIND, either express or implied.
 * See the License for the specific language governing permissions and
 * limitations under the License.
 */
package cartographer;

import java.io.IOException;
import java.io.RandomAccessFile;
import java.util.ArrayList;
import java.util.Arrays;
import java.util.HashMap;
import java.util.List;
import java.util.Map;
import java.util.regex.Matcher;
import java.util.regex.Pattern;

import ghidra.program.model.address.Address;
import ghidra.program.model.address.AddressSpace;
import ghidra.program.model.listing.Function;
import ghidra.program.model.listing.Program;
import ghidra.util.Msg;

/**
 * Represents a loaded coverage file with processed code coverage data.
 */
public class CoverageFile {

    /**
     * Status codes encountered when processing data.
     */
    public enum STATUS {
        OK("File loaded."),
        HEADER_ERROR("Unknown file header."),
        DRCOV_MODULE_VERSION_ERROR("Unknown DrCov Module version."),
        DRCOV_MODULE_TABLE_ERROR("DrCov Module error."),
        DRCOV_BBTABLE_ERROR("DrCov BB Table error."),
        DRCOV_MODULE_ERROR("DrCov Module error."),
        EZCOV_OPTION_ERROR("EZCov Option error."),
        BLOCK_ERROR("Block error.");

        private final String text;

        STATUS(final String text) {
            this.text = text;
        }

        @Override
        public String toString() {
            return text;
        }
    }

    private String type;
    private int version;
    private Map<String, DrCovModule> modules = new HashMap<>();
    private List<BasicBlock> blocks = new ArrayList<>();
    private STATUS statusCode;
    private String statusMessage;
    private String filename;
    private int id;
    private String alphaId;
    private CartographerModel model;

    // List of code coverage functions
    private Map<Function, CoverageFunction> ccFunctionMap = new HashMap<>();

    /**
     * Initializes a code coverage file object from an absolute file path.
     * 
     * @param filename      Absolute path of the code coverage file to analyze
     * 
     * @throws IOException  If an I/O exception occurred
     */
    public CoverageFile(String filename) throws IOException {
        Msg.info("CoverageFile", "Loading filename: "+filename);

        // Filename without the pathname
        this.filename = filename.substring(filename.lastIndexOf('/') + 1);

        // Attempt to open the file
        try (RandomAccessFile reader = new RandomAccessFile(filename, "r")) {

            // Read the first line of the file
            String headerLine = reader.readLine();

            // Check if this is a DRCOV file
            if (headerLine.toLowerCase().startsWith("drcov")) {

                type = "drcov";

                // Parse the file
                parseDrCovFile(reader);
                statusCode = STATUS.OK;
            }

            // Check if this is an EZCOV file
            else if (headerLine.toLowerCase().startsWith("ezcov")) {

                type = "ezcov";

                // Get the version
                Matcher match = Pattern.compile("^EZCOV VERSION: (.*)").matcher(headerLine);
                if (match.find()) {
                    version = Integer.parseInt(match.group(1));
                }
                else {
                    statusCode = STATUS.HEADER_ERROR;
                    statusMessage = "Unknown EZCOV version. Found [" + headerLine + "]";
                }

                // Parse the file
                EzCovModule module = parseEzCovFile(reader);
                statusCode = STATUS.OK;

                // Copy module blocks to file blocks
                blocks = module.getBasicBlocks();
            }

            // Otherwise throw an error
            else {
                statusCode = STATUS.HEADER_ERROR;
                statusMessage = "Unknown coverage header: [" + headerLine + "]";
            }
        }

        // Whoops!
        catch (Exception e) {
            throw new AssertionError(e);
        }
    }
    
    /**
     * Copy constructor for a code coverage file.
     * 
     * @param file  Existing CoverageFile object to copy
     */
    public CoverageFile(CoverageFile file) {
        
        // Clone each function
        file.ccFunctionMap.forEach(
            (function, ccFunc) -> this.ccFunctionMap.put(function, new CoverageFunction(ccFunc))
        );
    }

    /**
     * Parses a DRCOV file.
     * 
     * @param reader        RandomAccessFile reader for the coverage file
     * 
     * @throws IOException  If an I/O exception occurred
     */
    private void parseDrCovFile(RandomAccessFile reader) throws IOException {

        // Placeholder line
        String line = null;
        List<DrCovModule> drcovModules = new ArrayList<>();

        // Skip DRCOV FLAVOR header
        reader.readLine();

        // Module version
        line = reader.readLine();
        
        // Default to no modules
        int numModules = 0;
        
        // Get the module count and version, if applicable
        Matcher match = Pattern.compile("^Module Table: (?:version (\\d+), count )?(\\d+)$").matcher(line);
        
        // Update strings if any matches were found
        if (match.find()) {
            // Default to version 1 if module table version doesn't exist
            version = Integer.parseInt((match.group(1) != null) ? match.group(1) : "1");
            numModules = Integer.parseInt(match.group(2));
        }
        
        // Skip column names if this wasn't a version 1 DRCOV module set
        if (version > 1) {
            reader.readLine();
        }

<<<<<<< HEAD
        // Skip the column names
        reader.readLine();

        // Parse modules
=======
        // Parse each module
>>>>>>> c8160d57
        for (int i = 0; i < numModules; i++) {

            // Read each module
            line = reader.readLine();
            String[] moduleData = line.split(",");
<<<<<<< HEAD

            // Add module data parsed by Drcov version
            switch (version) {
                case 1:
                    drcovModules.add(parseModuleV1(moduleData));
                    break;
                case 2:
                    drcovModules.add(parseModuleV2(moduleData));
                    break;
                case 3:
                    drcovModules.add(parseModuleV3(moduleData));
                    break;
                case 4:
                    drcovModules.add(parseModuleV4(moduleData));
                    break;
                case 5:
                    drcovModules.add(parseModuleV5(moduleData));
                    break;
                default:
                    break;
            }
=======
            
            // Read the DRCOV module data and add it to the list of modules
            DrCovModule module = parseDrCovModule(moduleData);
            drcovModules.add(module);
>>>>>>> c8160d57
        }

        // Read the BB Table line
        line = reader.readLine();

        // Get the number of basic blocks
        match = Pattern.compile("^BB Table: (\\d+) bbs").matcher(line);
        int bbCount = 0;
        if (match.find()) {
            bbCount = Integer.parseInt(match.group(1));
        }

        // Get the next 6 bytes of the file
        boolean isBinary = false;
        long curPtr = reader.getFilePointer();
        byte[] bytes = new byte[6];
        reader.read(bytes);
        reader.seek(curPtr);

        // Check if this is a binary file
        if (!Arrays.equals(bytes, "module".getBytes())) {
            isBinary = true;
        }

        // Otherwise move to the next line (first text entry)
        else {
            reader.readLine();
        }

        // Loop through each entry
        for (int i = 0; i < bbCount; i++) {

            // Read binary block
            if (isBinary) {
                int offset = readInt(reader);
                short size = readShort(reader);
                int moduleId = readShort(reader) & 0xFFFF;

                Msg.info("CoverageFile", "Adding block moduleId: " + moduleId + " offset: " + offset + " size: " + size);

                // Make sure the module ID is valid
                if(moduleId < numModules){
                    // Add the block to the module
                    drcovModules.get(moduleId).addBlock(offset, size, moduleId);
                }
            }

            // Read a text block
            else {
                line = reader.readLine();
                match = Pattern.compile("module\\[\\s*(\\d+)\\]: 0x([0-9a-fA-F]+?),\\s*(\\d+)").matcher(line);
                if (match.find()) {
                    int moduleId = Integer.parseInt(match.group(1)) & 0xFFFF;
                    int offset = Integer.parseUnsignedInt(match.group(2), 16);
                    short size = Short.parseShort(match.group(3));
                    
                    // Make sure the module ID is valid
                    if(moduleId < numModules){
                        // Add the block to the module
                        drcovModules.get(moduleId).addBlock(offset, size, moduleId);
                    }
                }
            }
        }
        
        // Populate the module list
        populateModules(drcovModules);
    }

    // Parse DrcovModule entry v1, table: id, size, path
    private DrCovModule parseModuleV1(String[] moduleData){

        int moduleId = Integer.parseInt(moduleData[0].trim());

        // parentId is 0 as it was not introduced until version 3 of Drcov module entry
        int parentId = 0;

        // base is set as size as base was not introduced until version 2 of Drcov module entry
        // likely that this Cartographer does not support V1 of Drcov format.
        long base = Long.parseUnsignedLong(moduleData[1].trim().replace("0x",""), 16);

        String name = moduleData[moduleData.length-1].trim();

        return new DrCovModule(
            moduleId,
            parentId,
            base,
            name
        );
    }

    // Parse DrcovModule entry v2, table: id, base, end, entry, checksum (windows), timestamp (windows), path
    private DrCovModule parseModuleV2(String[] moduleData){

        int moduleId = Integer.parseInt(moduleData[0].trim());

        // parentId is 0 as it was not introduced until version 3 of Drcov module entry
        int parentId = 0;

        long base = Long.parseUnsignedLong(moduleData[1].trim().replace("0x",""), 16);

        String name = moduleData[moduleData.length-1].trim();

        return new DrCovModule(
            moduleId,
            parentId,
            base,
            name
        );
    }

    // Parse DrcovModule entry v3, table: id, containing_id, base, end, entry, checksum (windows), timestamp (windows), path
    private DrCovModule parseModuleV3(String[] moduleData){

        int moduleId = Integer.parseInt(moduleData[0].trim());

        int parentId = Integer.parseInt(moduleData[1].trim());

        long base = Long.parseUnsignedLong(moduleData[2].trim().replace("0x",""), 16);

        String name = moduleData[moduleData.length-1].trim();

        return new DrCovModule(
            moduleId,
            parentId,
            base,
            name
        );
    }

    // Parse DrcovModule entry v4, table: id, containing_id, base, end, entry, offset, checksum (windows), timestamp (windows), path
    private DrCovModule parseModuleV4(String[] moduleData){

        int moduleId = Integer.parseInt(moduleData[0].trim());

        int parentId = Integer.parseInt(moduleData[1].trim());

        long base = Long.parseUnsignedLong(moduleData[2].trim().replace("0x",""), 16);

        String name = moduleData[moduleData.length-1].trim();

        return new DrCovModule(
            moduleId,
            parentId,
            base,
            name
        );
    }

    // Parse DrcovModule entry v5, table: id, containing_id, base, end, entry, offset, preferred_base, checksum (windows), timestamp (windows), path
    private DrCovModule parseModuleV5(String[] moduleData){

        int moduleId = Integer.parseInt(moduleData[0].trim());

        int parentId = Integer.parseInt(moduleData[1].trim());

        long base = Long.parseUnsignedLong(moduleData[2].trim().replace("0x",""), 16);

        String name = moduleData[moduleData.length-1].trim();

        return new DrCovModule(
            moduleId,
            parentId,
            base,
            name
        );
    }

    /**
     * Parses a DRCOV module.
     * 
     * @param moduleData    List of module string data
     * 
     * @return              DRCOV module data
     */
    private DrCovModule parseDrCovModule(String[] moduleData) {
        
        // Module ID is always at position 0
        int moduleId = Integer.parseInt(moduleData[0].trim());
        
        // File path always comes last
        String name = moduleData[moduleData.length-1].trim();
        
        // Default parent ID and base position for versions 1 and 2
        int parentId = 0;
        int basePos = 1;
        
        // Process versions 3 and above
        if (version > 2) {
            
            // Versions 3, 4, and 5 all have the parent ID at position 1
            parentId = Integer.parseInt(moduleData[1].trim());
            
            // Version 3 has the base address at position 2
            if (version == 3) {
                basePos = 2;
            }
            
            // Versions 4 and 5 have the base address at position 5
            else {
                basePos = 5;
            }
        }
        
        // Get the base address based on its position
        long base = Long.parseUnsignedLong(moduleData[basePos].trim().replace("0x", ""), 16);
        
        // Create and return the DrCovModule from the parsed module entry
        DrCovModule module = new DrCovModule(moduleId, parentId, base, name);
        return module;
    }
    
    /**
     * Populates the map of usable modules with those read from the DRCOV file.
     * 
     * @param modList  List of DrCovModule objects
     */
    private void populateModules(List<DrCovModule> modList) {
        
        // Loop through each module
        for (DrCovModule module : modList) {

            // Make sure module list entry exists
            if (!modules.containsKey(module.name)) {
                DrCovModule newMod = new DrCovModule(module.moduleId, module.parentId, module.base, module.name);
                modules.put(module.name, newMod);
            }

            // Get the specified module
            DrCovModule newMod = modules.get(module.name);

            // Add each block to the new module
            for (BasicBlock block : module.getBasicBlocks()) {
<<<<<<< HEAD
=======
                // Add the base address to the offset if this was a v5 module
                if (version == 5) {
                    block.offset += module.base;
                }
>>>>>>> c8160d57
                newMod.addBlock(block.offset, block.size, block.moduleId);
            }

            // Add the new module to the module list
            modules.put(newMod.name, newMod);
        }
    }

    /**
     * Parses an EZCOV file.
     * 
     * @param reader        RandomAccessFile reader for the coverage file
     * 
     * @throws IOException  If an I/O exception occurred
     */
    private EzCovModule parseEzCovFile(RandomAccessFile reader) throws IOException {

        // Create a single EZCov module
        EzCovModule module = new EzCovModule();

        // Read the next line
        String line = reader.readLine();

        // Continue reading until no comments remain
        while (line != null) {

            // Skip any lines that start with a comment
            if (line.startsWith("#") || line.isBlank()) {
                line = reader.readLine();
                continue;
            }

            // Parse the thing
            Matcher match = Pattern.compile("^\\s*(0x[0-9a-fA-F]+?)\\s*,\\s*(\\d+)\\s*,\\s*\\[ (.*?) \\]").matcher(line);

            // Make sure a match was found
            if (match.find()) {

                // Get the matched data
                long offset = Long.decode(match.group(1));
                short size = Short.parseShort(match.group(2));
                String addressSpace = match.group(3);

                // Create a block from the data
                module.addBlock(offset, size, addressSpace);
            }

            // Read the next line
            line = reader.readLine();
        }

        // Return the module
        return module;
    }

    /**
     * Reads a 32-bit integer value from the specified file stream.
     * 
     * @param r             RandomAccessFile to read from
     * 
     * @return              32-bit integer
     * 
     * @throws IOException  If an I/O exception occurred
     */
    private int readInt(RandomAccessFile r) throws IOException {
        return r.read() | (r.read() << 8) | (r.read() << 16) | (r.read() << 24);
    }

    /**
     * Reads a 16-bit short value from the specified file stream.
     * 
     * @param r             RandomAccessFile to read from
     * 
     * @return              16-bit short
     * 
     * @throws IOException  If an I/O exception occurred
     */
    private short readShort(RandomAccessFile r) throws IOException {
        return (short)(r.read() | (r.read() << 8));
    }

    /**
     * Represents a code coverage module containing individual basic blocks.
     */
    public class CodeCoverageModule {
        private List<BasicBlock> basicBlocks = new ArrayList<>();
        
        public List<BasicBlock> getBasicBlocks() {
            return basicBlocks;
        }
    }

    /**
     * Represents a DRCOV module.
     */
    public class DrCovModule extends CodeCoverageModule {

        private int moduleId;
        private int parentId;
        private long base;
        private String name;

        /**
         * Constructor for a DRCOV module.
         * 
         * @param moduleId  Module ID 
         * @param parentId  Parent module ID
         * @param base      Base memory address
         * @param name      Name of the file
         */
        public DrCovModule(int moduleId, int parentId, long base, String name) {
            this.moduleId = moduleId;
            this.parentId = parentId;
            this.base = base;
            this.name = name;
        }

        /**
         * Adds a block to the DRCOV module.
         * 
         * @param offset  Offset of the block from the module's base address
         * @param size    Size of the block in bytes
         * @param module  Module ID
         */
        private void addBlock(long offset, short size, int module) {
            BasicBlock basicBlock = new BasicBlock(offset, size, module);
            this.getBasicBlocks().add(basicBlock);
        }
    }

    /**
     * Represents an EZCOV module.
     */
    public class EzCovModule extends CodeCoverageModule {

        /**
         * Constructor for an EZCOV module.
         */
        public EzCovModule() {
            // Nothing set upon initialization
        }

        /**
         * Adds a block to the EZCOV module.
         * 
         * @param offset        Memory offset of the block
         * @param size          Size of the block in bytes
         * @param addressSpace  Address space of the block
         */
        private void addBlock(long offset, short size, String addressSpace) {
            BasicBlock basicBlock = new BasicBlock(offset, size, addressSpace);
            this.getBasicBlocks().add(basicBlock);
        }
    }

    /**
     * Represents a basic block.
     */
    public class BasicBlock {
        private long offset;
        private short size;
        private int moduleId;
        private AddressSpace addressSpace;

        /**
         * Constructor for a basic block using a module ID.
         * 
         * @param offset    Memory offset of the block
         * @param size      Size of the block in bytes
         * @param moduleId  Module ID
         */
        public BasicBlock(long offset, short size, int moduleId) {
            this.offset = offset;
            this.size = size;
            this.moduleId = moduleId;
        }

        /**
         * Constructor for a basic block using an address space.
         * 
         * @param offset        Memory offset of the block
         * @param size          Size of the block in bytes
         * @param addressSpace  Address space of the block
         */
        public BasicBlock(long offset, short size, String addressSpace) {
            this.offset = offset;
            this.size = size;
            this.addressSpace = CartographerPlugin.getAddressSpace(addressSpace);
        }

        /**
         * Constructor for a generic basic block.
         * 
         * @param offset  Memory offset of the block
         * @param size    Size of the block in bytes
         */
        public BasicBlock(long offset, short size) {
            this.offset = offset;
            this.size = size;
        }
    }

    /**
     * Gets the string representation of the file in the selector dropdown.
     */
    public String toString() {
        return this.alphaId + " (" + this.filename + ")";
    }
    
    /**
     * Populates the block entries for the coverage function.
     * 
     * @param program  Current program being analyzed
     */
    public void populateBlocks(Program program) {
        
        // Loop through each basic block
        for (BasicBlock block : this.blocks) {

            // Check for no matches
            if (block.addressSpace == null) {
                block.addressSpace = program.getListing()
                        .getDefaultRootModule()
                        .getMinAddress()
                        .getAddressSpace();
            }

            // Get the address within the address space
            Address address = block.addressSpace.getAddressInThisSpaceOnly(block.offset);

            // Check if address is relative to the address space offset
            Address spaceOffset = block.addressSpace.getMinAddress();
            if (address.compareTo(spaceOffset) < 0) {
                address = address.add(spaceOffset.getOffset());
            }

            // Add base offset to address if needed
            Address baseOffset = program.getImageBase();
            if (address.compareTo(baseOffset) < 0) {
                address = address.add(baseOffset.getOffset());
            }

            // Get the function that the address belongs to
            Function checkFunction = program.getFunctionManager().getFunctionContaining(address);

            // Make sure function being checked exists
            if (checkFunction != null) {

                // Add the current execution address to the list of blocks hit
                CoverageFunction ccFunc = this.ccFunctionMap.get(checkFunction);
                ccFunc.addCoverageBlock(address, Integer.valueOf(block.size));
            }
        }
    }
    
    /**
     * Gets the detected type of the coverage file.
     * 
     * @return  Type of coverage file
     */
    public String getType() {
        return type;
    }
    
    /**
     * Gets the detected version of the coverage file.
     * 
     * @return  Version of coverage file
     */
    public int getVersion() {
        return version;
    }
    
    /**
     * Gets the list of loaded modules.
     * 
     * @return  Hashmap of modules
     */
    public Map<String, DrCovModule> getModules() {
        return modules;
    }
    
    /**
     * Gets a specified module by name.
     * 
     * @param moduleName  Name of the module
     * 
     * @return            Module with the associated name
     */
    public DrCovModule getModule(String moduleName) {
        return modules.get(moduleName);
    }
    
    /**
     * Gets the list of loaded basic blocks.
     * 
     * @return  List of basic blocks
     */
    public List<BasicBlock> getBlocks() {
        return blocks;
    }
    
    /**
     * Sets the list of blocks to the specified list.
     * 
     * @param blocks  List of basic blocks
     */
    public void setBlocks(List<BasicBlock> blocks) {
        this.blocks = blocks;
    }
    
    /**
     * Gets the status code.
     * 
     * @return  Status code
     */
    public STATUS getStatusCode() {
        return statusCode;
    }
    
    /**
     * Gets the status message.
     * 
     * @return  Status message
     */
    public String getStatusMessage() {
        return statusMessage;
    }
    
    /**
     * Gets the filename of the coverage file.
     * 
     * @return  Name of the coverage file
     */
    public String getFilename() {
        return filename;
    }
    
    /**
     * Gets the unique ID of the coverage file.
     * 
     * @return  ID of the coverage file
     */
    public int getId() {
        return id;
    }
    
    /**
     * Sets the ID of the coverage file to the specified value.
     * 
     * @param id  Integer to use for the file's ID
     */
    public void setId(int id) {
        this.id = id;
    }
    
    /**
     * Gets the unique mnemonic ID of the coverage file.
     * 
     * @return  Mnemonic ID of the coverage file
     */
    public String getAlphaId() {
        return alphaId;
    }
    
    /**
     * Sets the mnemonic ID of the coverage file to the specified value.
     * 
     * @param id  String to use for the file's mnemonic ID
     */
    public void setAlphaId(String id) {
        this.alphaId = id;
    }
    
    /**
     * Gets the model used by the coverage file.
     * 
     * @return  Model used by the coverage file
     */
    public CartographerModel getModel() {
        return model;
    }
    
    /**
     * Sets the model for the coverage file.
     * 
     * @param model  Model to use for the file
     */
    public void setModel(CartographerModel model) {
        this.model = model;
    }
    
    /**
     * Gets a list of the coverage functions associated with the coverage file.
     * 
     * @return  Hashmap of coverage functions
     */
    public Map<Function, CoverageFunction> getCoverageFunctions() {
        return ccFunctionMap;
    }
    
    /**
     * Gets a specific coverage function identified by its Ghidra function.
     * 
     * @param fn  Ghidra function
     * 
     * @return    Coverage function
     */
    public CoverageFunction getCoverageFunction(Function fn) {
        return ccFunctionMap.get(fn);
    }
    
    /**
     * Adds a coverage function to the list of coverage functions.
     * 
     * @param fn      Ghidra function
     * @param ccFunc  Coverage function
     */
    public void addCoverageFunction(Function fn, CoverageFunction ccFunc) {
        ccFunctionMap.put(fn, ccFunc);
    }
    
    /**
     * Clears the coverage function list.
     */
    public void clearCoverageFunctions() {
        ccFunctionMap.clear();
    }
}<|MERGE_RESOLUTION|>--- conflicted
+++ resolved
@@ -191,47 +191,16 @@
             reader.readLine();
         }
 
-<<<<<<< HEAD
-        // Skip the column names
-        reader.readLine();
-
-        // Parse modules
-=======
         // Parse each module
->>>>>>> c8160d57
         for (int i = 0; i < numModules; i++) {
 
             // Read each module
             line = reader.readLine();
             String[] moduleData = line.split(",");
-<<<<<<< HEAD
-
-            // Add module data parsed by Drcov version
-            switch (version) {
-                case 1:
-                    drcovModules.add(parseModuleV1(moduleData));
-                    break;
-                case 2:
-                    drcovModules.add(parseModuleV2(moduleData));
-                    break;
-                case 3:
-                    drcovModules.add(parseModuleV3(moduleData));
-                    break;
-                case 4:
-                    drcovModules.add(parseModuleV4(moduleData));
-                    break;
-                case 5:
-                    drcovModules.add(parseModuleV5(moduleData));
-                    break;
-                default:
-                    break;
-            }
-=======
             
             // Read the DRCOV module data and add it to the list of modules
             DrCovModule module = parseDrCovModule(moduleData);
             drcovModules.add(module);
->>>>>>> c8160d57
         }
 
         // Read the BB Table line
@@ -465,13 +434,10 @@
 
             // Add each block to the new module
             for (BasicBlock block : module.getBasicBlocks()) {
-<<<<<<< HEAD
-=======
                 // Add the base address to the offset if this was a v5 module
                 if (version == 5) {
                     block.offset += module.base;
                 }
->>>>>>> c8160d57
                 newMod.addBlock(block.offset, block.size, block.moduleId);
             }
 
